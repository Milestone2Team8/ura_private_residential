# Pre-fix each set of feature with num_ or cat_

# Features for model cross-validation
all_features:
  num_primary:
    - area
    - days_since_1st_trans

  num_amenities:
    - mrt_nearest_distance_m
    - lrt_nearest_distance_m

    - poi_count_restaurant
    - avg_rating_restaurant
    - avg_price_level_restaurant

    - poi_count_school
    - avg_rating_school
    - avg_price_level_school

    - poi_count_hospital
    - avg_rating_hospital
    - avg_price_level_hospital

    - poi_count_lodging
    - avg_rating_lodging
    - avg_price_level_lodging

    - poi_count_police
    - avg_rating_police
    - avg_price_level_police

    - poi_count_shopping_mall
    - avg_rating_shopping_mall
    - avg_price_level_shopping_mall

  num_ecosocial:
    - monthly_population_growth_rate
    - monthly_marriage_crude_rate
    - SORA
    - cpi_accum
    - monthly_price_index

  cat_primary:
    - floorRange
    - typeOfSale
    - typeOfArea
    - district
    - marketSegment
    - age_bin
    - tenure_bin

# Features for outlier detection
outliers_features:
  num_features:
  - area
  - noOfUnits
  - target_price

  cat_features:
  - marketSegment

<<<<<<< HEAD
# Features for ablation analysis add on
ablation_features:
  - poi_count_hospital
  - poi_count_lodging
  - poi_count_police
=======
# Ablated Feature Groups
# --- Primary features only --- 
primary_features:
  num_primary:
    - area
    - days_since_1st_trans

  cat_primary:
    - floorRange
    - typeOfSale
    - typeOfArea
    - district
    - marketSegment
    - age_bin
    - tenure_bin

# --- Amenities features only --- 
amenities_features:
  num_amenities:
    - mrt_nearest_distance_m
    - lrt_nearest_distance_m

    - poi_count_restaurant
    - avg_rating_restaurant
    - avg_price_level_restaurant

    - poi_count_school
    - avg_rating_school
    - avg_price_level_school

    - poi_count_hospital
    - avg_rating_hospital
    - avg_price_level_hospital

    - poi_count_lodging
    - avg_rating_lodging
    - avg_price_level_lodging

    - poi_count_police
    - avg_rating_police
    - avg_price_level_police

    - poi_count_shopping_mall
    - avg_rating_shopping_mall
    - avg_price_level_shopping_mall

# --- Ecosocial features only --- 
ecosocial_features:
  num_ecosocial:
    - monthly_population_growth_rate
    - monthly_marriage_crude_rate
    - SORA
    - cpi_accum
    - monthly_price_index
>>>>>>> 294750ba
<|MERGE_RESOLUTION|>--- conflicted
+++ resolved
@@ -60,13 +60,12 @@
   cat_features:
   - marketSegment
 
-<<<<<<< HEAD
 # Features for ablation analysis add on
 ablation_features:
   - poi_count_hospital
   - poi_count_lodging
   - poi_count_police
-=======
+
 # Ablated Feature Groups
 # --- Primary features only --- 
 primary_features:
@@ -120,5 +119,4 @@
     - monthly_marriage_crude_rate
     - SORA
     - cpi_accum
-    - monthly_price_index
->>>>>>> 294750ba
+    - monthly_price_index