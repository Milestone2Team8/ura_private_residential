--- conflicted
+++ resolved
@@ -26,45 +26,14 @@
 from src.merge_ura_amenities import merge_amenities_data
 from src.merge_ura_ecosocial import merge_ecosocial_data
 from src.normalize_sale_price import normalize_prices
-<<<<<<< HEAD
-from src.analysis.unsupervised_kmeans import perform_kmeans
-
-# pylint: disable=unused-variable
-
-def run_all(poi_type_list):
-    """
-    Cleans raw URA private residential data and Google POI data
-    and prepares them for modeling tasks.
-
-    Args:
-        poi_type_list (list of str): List of POI types to clean and combine.
-
-    Returns:
-        tuple: Cleaned URA dataframe and combined Google POI GeoDataFrame.
-    """
-    df_clean = clean_ura_data()
-    df_nearest_mrt, df_nearest_lrt = find_nearest_train_stn()
-    df_google_clean = clean_google_data(poi_type_list)
-    df_google_nearest = find_nearby_google_poi(poi_type_list)
-
-    df_ecosocial = run_secondary()
-
-    df_merged = merge_dataframes_pri_sec(df_clean, df_ecosocial)
-
-    df_normalized = normalize_prices(df_merged)
-
-    perform_kmeans(df_normalized)
-
-def run_secondary():
-=======
 from src.utils.secondary_ds_helper_functions import concat_and_filter_by_date
 from src.utils.validate import validate_merge
+from src.analysis.unsupervised_kmeans import perform_kmeans
 
 # pylint: disable=unused-variable
 
 
 def prepare_ecosocial_data():
->>>>>>> cce4f2a4
     """
     Prepares economic social indicators datasets.
     """
@@ -134,6 +103,7 @@
 
     df_normalized = normalize_prices(df_merged)
 
+    perform_kmeans(df_normalized)
     df_normalized.to_csv(
         "./src/data/output/clean_merged_ura_data.csv", index=False
     )
